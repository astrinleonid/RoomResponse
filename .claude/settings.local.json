--- conflicted
+++ resolved
@@ -3,9 +3,6 @@
     "allow": [
       "Bash(.venv/Scripts/python.exe:*)",
       "Bash(python:*)",
-<<<<<<< HEAD
-      "Bash(git push:*)"
-=======
       "Bash(cp:*)",
       "Bash(git checkout:*)",
       "Bash(git push:*)",
@@ -15,7 +12,6 @@
       "Bash(git merge:*)",
       "Bash(\"d:\\repos\\RoomResponse\\.venv\\Scripts\\python.exe\" -m py_compile \"d:\\repos\\RoomResponse\\gui_series_settings_panel.py\")",
       "Bash(git restore:*)"
->>>>>>> 490e8938
     ],
     "deny": [],
     "ask": []
